--- conflicted
+++ resolved
@@ -3,26 +3,17 @@
 // http://opensource.org/licenses/MIT
 
 // Default configuration values
-<<<<<<< HEAD
-const MM_DEFAULT_DEBUG                  = 0
-const MM_DEFAULT_QUEUE_CHECK_INTERVAL   = 0.5 // sec
-const MM_DEFAULT_MSG_TIMEOUT            = 10  // sec
-const MM_DEFAULT_RETRY_INTERVAL         = 10  // sec
-const MM_DEFAULT_AUTO_RETRY             = 0
-const MM_DEFAULT_MAX_AUTO_RETRIES       = 0
-const MM_DEFAULT_FIRST_MESSAGE_ID       = 0
-=======
 const MM_DEFAULT_DEBUG                  = 0;
 const MM_DEFAULT_MSG_TIMEOUT            = 10;   // sec
 const MM_DEFAULT_RETRY_INTERVAL         = 10;   // sec
 const MM_DEFAULT_AUTO_RETRY             = 0;
 const MM_DEFAULT_MAX_AUTO_RETRIES       = 0;
 const MM_DEFAULT_MAX_MESSAGE_RATE       = 10;   // max 10 messages per second
+const MM_DEFAULT_FIRST_MESSAGE_ID       = 0
 
 // Other configuration constants
 const MM_QUEUE_CHECK_INTERVAL           = 0.5;  // sec
 const MM_START_UP_DELAY                 = 0.5;  // sec
->>>>>>> c7a5addd
 
 // Message types
 const MM_MESSAGE_TYPE_DATA              = "MM_DATA";
@@ -33,18 +24,6 @@
 const MM_MESSAGE_TYPE_CONNECTED_REPLY   = "MM_CONNECT_REPLY";
 
 // Error messages
-<<<<<<< HEAD
-const MM_ERR_TIMEOUT                    = "Message timeout error"
-const MM_ERR_NO_HANDLER                 = "No handler error"
-const MM_ERR_NO_CONNECTION              = "No connection error"
-const MM_ERR_USER_DROPPED_MESSAGE       = "User dropped the message"
-const MM_ERR_USER_CALLED_FAIL           = "User called fail"
-
-const MM_HANDLER_NAME_ON_ACK            = "onAck"
-const MM_HANDLER_NAME_ON_FAIL           = "onFail"
-const MM_HANDLER_NAME_ON_REPLY          = "onReply"
-const MM_HANDLER_NAME_ON_TIMEOUT        = "onTimeout"
-=======
 const MM_ERR_NO_HANDLER                 = "No handler error";
 const MM_ERR_NO_CONNECTION              = "No connection error";
 const MM_ERR_USER_DROPPED_MESSAGE       = "User dropped the message";
@@ -56,7 +35,6 @@
 const MM_HANDLER_NAME_ON_FAIL           = "onFail";
 const MM_HANDLER_NAME_ON_REPLY          = "onReply";
 const MM_HANDLER_NAME_ON_TIMEOUT        = "onTimeout";
->>>>>>> c7a5addd
 
 class MessageManager {
 
@@ -72,11 +50,7 @@
     _nextId = null;
 
     // The device or agent object
-<<<<<<< HEAD
-    _partner = null
-=======
-    _partner = null;  
->>>>>>> c7a5addd
+    _partner = null;
 
     // Timer for checking the queues
     _queueTimer = null;
@@ -297,16 +271,10 @@
             config = {}
         }
 
-<<<<<<< HEAD
-        _sentQueue  = {}
-        _retryQueue = {}
-=======
-        _nextId = 0;
         _sentQueue  = {};
         _retryQueue = {};
         _rateCounter = 0;
         _lastRateMeasured = 0;
->>>>>>> c7a5addd
 
         // Handlers
         _on = {};
@@ -321,15 +289,6 @@
         _partner.on(MM_MESSAGE_TYPE_CONNECTED_REPLY, _onConReplyReceived.bindenv(this))
 
         // Read configuration
-<<<<<<< HEAD
-        _cm             = "connectionManager" in config ? config["connectionManager"] : null
-        _debug          = "debug"             in config ? config["debug"]             : MM_DEFAULT_DEBUG
-        _retryInterval  = "retryInterval"     in config ? config["retryInterval"]     : MM_DEFAULT_RETRY_INTERVAL
-        _msgTimeout     = "messageTimeout"    in config ? config["messageTimeout"]    : MM_DEFAULT_MSG_TIMEOUT
-        _autoRetry      = "autoRetry"         in config ? config["autoRetry"]         : MM_DEFAULT_AUTO_RETRY
-        _maxAutoRetries = "maxAutoRetries"    in config ? config["maxAutoRetries"]    : MM_DEFAULT_MAX_AUTO_RETRIES
-        _firstMessageID = "firstMessageID"    in config ? config["firstMessageID"]    : MM_DEFAULT_FIRST_MESSAGE_ID
-=======
         _cm              = "connectionManager"  in config ? config["connectionManager"]  : null;
         _nextIdGenerator = "nextIdGenerator"    in config ? config["nextIdGenerator"]    : null;
         _onConReply      = "onConnectedReply"   in config ? config["onConnectedReply"]   : null;
@@ -340,7 +299,8 @@
         _autoRetry       = "autoRetry"          in config ? config["autoRetry"]          : MM_DEFAULT_AUTO_RETRY;
         _maxAutoRetries  = "maxAutoRetries"     in config ? config["maxAutoRetries"]     : MM_DEFAULT_MAX_AUTO_RETRIES;
         _maxRate         = "maxMessageRate"     in config ? config["maxMessageRage"]     : MM_DEFAULT_MAX_MESSAGE_RATE;
->>>>>>> c7a5addd
+        _firstMessageID = "firstMessageID"    in config ? config["firstMessageID"]       : MM_DEFAULT_FIRST_MESSAGE_ID
+
 
         if (_cm) {
             _cm.onConnect(_onConnect.bindenv(this));
@@ -404,26 +364,17 @@
     // Parameters:
     //      handler         The handler to be called before send. The handler's signature:
     //                          handler(message, enqueue, drop), where
-    //                              message         The message to be sent
-    //                              enqueue()       Callback which when called
-    //                                              makes the message appended to the
-    //                                              retry queue for later processing
-    //                                              enqueue() has no arguments
-<<<<<<< HEAD
-    //                              drop            Callback which when called
-    //                                              drops the message
-    //                                              drop() has two optional arguments
-    //                                                - silently - boolean (default: true)  - if true, the onFail handler does not get called
-    //                                                - error    - string  (default: null)  - if `silently` is false, this error is provided to the onFail handler
-=======
-    //                              drop(silently)  Callback which when called drops the message.
-    //                                              drop() has a `silently` parameter which if set to false
-    //                                              makes the MessageManager.onFail and
-    //                                              MessageManager.DataMessage.onFail handlers to be called if
-    //                                              any of those are registered.
-    //                                              Otherwise, if `silently` is not specified or is set to true,
-    //                                              calling to drop() results in a silent message disposal.
->>>>>>> c7a5addd
+    //                              message                          The message to be sent
+    //                              enqueue()                        Callback which when called
+    //                                                               makes the message appended to the
+    //                                                               retry queue for later processing
+    //                                                               enqueue() has no arguments
+    //
+    //                              drop(silently, error)            Callback which when called
+    //                                                               drops the message
+    //                                                               drop() has two optional arguments
+    //                                                                 - silently - boolean (default: true)  - if true, the onFail handlers (MessageManager.onFail and MessageManager.DataMessage.onFail) do not get called
+    //                                                                 - error    - string  (default: null)  - if `silently` is false, this error is provided to the onFail handler
     //
     // Returns:             Nothing
     function beforeSend(handler) {
@@ -436,30 +387,16 @@
     //
     // Parameters:
     //      handler         The handler to be called before retry. The handler's signature:
-<<<<<<< HEAD
     //                          handler(message, skip, drop), where
-    //                              message         The message that was replied to
-    //                              skip            Skip retry attempt and leave the message
-    //                                              in the retry queue for now
-    //                              drop            Callback which when called
-    //                                              drops the message
-    //                                              drop() has two optional arguments
-    //                                                - silently - boolean (default: true)  - if true, the onFail handler does not get called
-    //                                                - error    - string  (default: null)  - if `silently` is false, this error is provided to the onFail handler
-=======
-    //                          handler(message, dispose), where
-    //                              message         The message to be retried
-    //                              skip(duration)  The callback which when called postpones the retry
-    //                                              attempt and leaves the message
-    //                                              in the retry queue for the specified amount of time.
-    //                              drop(silently)  Callback which when called drops the message.
-    //                                              drop() has a `silently` parameter which if set to false
-    //                                              makes the MessageManager.onFail and
-    //                                              MessageManager.DataMessage.onFail handlers to be called if
-    //                                              any of those are registered.
-    //                                              Otherwise, if `silently` is not specified or is set to true,
-    //                                              calling to drop() results in a silent message disposal.
->>>>>>> c7a5addd
+    //                              message                          The message that was replied to
+    //                              skip(duration)                   The callback which when called postpones the retry
+    //                                                               attempt and leaves the message
+    //                                                               in the retry queue for the specified amount of time.
+    //                              drop(silently, error)            Callback which when called
+    //                                                               drops the message
+    //                                                               drop() has two optional arguments
+    //                                                                 - silently - boolean (default: true)  - if true, the onFail handlers (MessageManager.onFail and MessageManager.DataMessage.onFail) do not get called
+    //                                                                 - error    - string  (default: null)  - if `silently` is false, this error is provided to the onFail handler
     //
     // Returns:             Nothing
     function beforeRetry(handler) {
@@ -566,13 +503,8 @@
     //
     // Returns:             true for agent and false for device
     function _isAgent() {
-<<<<<<< HEAD
-        return imp.environment() == ENVIRONMENT_AGENT
-    }
-=======
         return imp.environment() == ENVIRONMENT_AGENT;
-    }   
->>>>>>> c7a5addd
+    }
 
     // Returns true if the imp and the agent are connected, false otherwise
     //
@@ -684,13 +616,8 @@
             // The timer is running already
             return;
         }
-<<<<<<< HEAD
-        _queueTimer = imp.wakeup(MM_DEFAULT_QUEUE_CHECK_INTERVAL,
-                                _processQueues.bindenv(this))
-=======
         _queueTimer = imp.wakeup(MM_QUEUE_CHECK_INTERVAL,
                                 _processQueues.bindenv(this));
->>>>>>> c7a5addd
     }
 
     // Returns true if the argument is function and false otherwise
@@ -740,15 +667,8 @@
             // Make sure the timer is running
             _setTimer();
         } else {
-<<<<<<< HEAD
-            _log("Oops, no connection");
-            // Presumably there is a connectivity issue,
-            // enqueue for further retry
-            _callOnFail(msg, MM_ERR_NO_CONNECTION)
-=======
             // Connectivity issue
             _callOnFail(msg, MM_ERR_NO_CONNECTION);
->>>>>>> c7a5addd
         }
     }
 
@@ -766,26 +686,15 @@
         if (_isFunc(_beforeRetry)) {
             _beforeRetry(msg,
                 function/*skip*/(duration = null) {
-<<<<<<< HEAD
-                    msg._nextRetry = time() + (duration ? duration : _retryInterval)
-                    send = false
-                },
-                function/*drop*/(silently = true, error = null) {
-=======
                     msg._nextRetry = time() + (duration ? duration : _retryInterval);
                     send = false;
                 }.bindenv(this),
-                function/*drop*/(silently = true) {
->>>>>>> c7a5addd
+                function/*drop*/(silently = true, error = null) {
                     // User requests to dispose the message, so drop it on the floor
                     delete _retryQueue[payload["id"]];
                     send = false;
                     if (!silently) {
-<<<<<<< HEAD
-                        _callOnFail(msg, (error == null ? MM_ERR_USER_DROPPED_MESSAGE : error))
-=======
-                        _callOnFail(msg, MM_ERR_USER_DROPPED_MESSAGE);
->>>>>>> c7a5addd
+                        _callOnFail(msg, (error == null ? MM_ERR_USER_DROPPED_MESSAGE : error));
                     }
                 }.bindenv(this)
             )
@@ -849,13 +758,8 @@
                     error = _partner.send(MM_MESSAGE_TYPE_REPLY, {
                         "id"   : payload["id"],
                         "data" : data
-<<<<<<< HEAD
-                    })
-                }.bindenv(this))
-=======
                     });
                 });
->>>>>>> c7a5addd
             }
         }
 
@@ -893,15 +797,10 @@
             _isFunc(msg._onAck) && msg._onAck(msg);
             _isFunc(_onAck) && _onAck(msg);
 
-<<<<<<< HEAD
             // Delete the acked message from the queue if there is no _onReply handler set (either global or message-specific)
             if (!_isFunc(msg._onReply) && !_isFunc(_onReply)) {
                 delete _sentQueue[id]
             }
-=======
-            // Delete the acked message from the queue
-            delete _sentQueue[id];
->>>>>>> c7a5addd
         }
     }
 
